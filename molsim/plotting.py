--- conflicted
+++ resolved
@@ -178,12 +178,9 @@
 	'sim_alpha'		:	0.1, #float
 	'save_plot'		:	False, #True or False
 	'file_out'		:	'stacked_spectrum.pdf', #string	
-<<<<<<< HEAD
-=======
 	'save_format'	:	'pdf', #string: 'pdf', 'png', 'svg', 'jpg'
 	'save_dpi'		:	300, #int
 	'show_plot'		:	True, #True or False
->>>>>>> 2d85d777
 	'''
 
 	#load in options from the params dictionary, and any defaults
@@ -304,15 +301,10 @@
 	
 	#save it if desired
 	if save_plot is True:
-<<<<<<< HEAD
-		print('Test')
-		plt.savefig(file_out,format='pdf',transparent=True,bbox_inches='tight')
-=======
 		if save_format != 'pdf':
 			plt.savefig(file_out,format=save_format,dpi=save_dpi,transparent=True,bbox_inches='tight')
 		else:
 			plt.savefig(file_out,format=save_format,transparent=True,bbox_inches='tight')
->>>>>>> 2d85d777
 
 	return		
 	
